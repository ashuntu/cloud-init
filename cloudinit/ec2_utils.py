# vi: ts=4 expandtab
#
#    Copyright (C) 2012 Yahoo! Inc.
#
#    Author: Joshua Harlow <harlowja@yahoo-inc.com>
#
#    This program is free software: you can redistribute it and/or modify
#    it under the terms of the GNU General Public License version 3, as
#    published by the Free Software Foundation.
#
#    This program is distributed in the hope that it will be useful,
#    but WITHOUT ANY WARRANTY; without even the implied warranty of
#    MERCHANTABILITY or FITNESS FOR A PARTICULAR PURPOSE.  See the
#    GNU General Public License for more details.
#
#    You should have received a copy of the GNU General Public License
#    along with this program.  If not, see <http://www.gnu.org/licenses/>.

import httplib
from urlparse import (urlparse, urlunparse)

import functools
import json

from cloudinit import log as logging
from cloudinit import url_helper
from cloudinit import util

LOG = logging.getLogger(__name__)
SKIP_USERDATA_CODES = frozenset([httplib.NOT_FOUND])


def maybe_json_object(text):
    if not text:
        return False
    text = text.strip()
    if text.startswith("{") and text.endswith("}"):
        return True
    return False


# See: http://bit.ly/TyoUQs
#
class MetadataMaterializer(object):
    def __init__(self, blob, base_url, caller):
        self._blob = blob
        self._md = None
        self._base_url = base_url
        self._caller = caller

    def _parse(self, blob):
        leaves = {}
        children = []
        if not blob:
            return (leaves, children)

        def has_children(item):
            if item.endswith("/"):
                return True
            else:
                return False

        def get_name(item):
            if item.endswith("/"):
                return item.rstrip("/")
            return item

        for field in blob.splitlines():
            field = field.strip()
            field_name = get_name(field)
            if not field or not field_name:
                continue
            if has_children(field):
                if field_name not in children:
                    children.append(field_name)
            else:
                contents = field.split("=", 1)
                resource = field_name
                if len(contents) > 1:
                    # What a PITA...
                    (ident, sub_contents) = contents
                    ident = util.safe_int(ident)
                    if ident is not None:
                        resource = "%s/openssh-key" % (ident)
                        field_name = sub_contents
                leaves[field_name] = resource
        return (leaves, children)

    def materialize(self):
        if self._md is not None:
            return self._md
        self._md = self._materialize(self._blob, self._base_url)
        return self._md

    def _decode_leaf_blob(self, field, blob):
        if not blob:
            return blob
        if maybe_json_object(blob):
            try:
                # Assume it's json, unless it fails parsing...
                return json.loads(blob)
            except (ValueError, TypeError) as e:
                LOG.warn("Field %s looked like a json object, but it was"
                         " not: %s", field, e)
        if blob.find("\n") != -1:
            return blob.splitlines()
        return blob

    def _materialize(self, blob, base_url):
        (leaves, children) = self._parse(blob)
        child_contents = {}
        for c in children:
            child_url = url_helper.combine_url(base_url, c)
            if not child_url.endswith("/"):
                child_url += "/"
            child_blob = str(self._caller(child_url))
            child_contents[c] = self._materialize(child_blob, child_url)
        leaf_contents = {}
        for (field, resource) in leaves.items():
            leaf_url = url_helper.combine_url(base_url, resource)
            leaf_blob = str(self._caller(leaf_url))
            leaf_contents[field] = self._decode_leaf_blob(field, leaf_blob)
        joined = {}
        joined.update(child_contents)
        for field in leaf_contents.keys():
            if field in joined:
                LOG.warn("Duplicate key found in results from %s", base_url)
            else:
                joined[field] = leaf_contents[field]
        return joined


def _skip_retry_on_codes(status_codes, _request_args, cause):
    """Returns if a request should retry based on a given set of codes that
    case retrying to be stopped/skipped.
    """
    if cause.code in status_codes:
        return False
    return True


def get_instance_userdata(api_version='latest',
                          metadata_address='http://169.254.169.254',
                          ssl_details=None, timeout=5, retries=5):
<<<<<<< HEAD
    ud_url = url_helper.combine_url(metadata_address, api_version)
    ud_url = url_helper.combine_url(ud_url, 'user-data')
=======
    ud_url = combine_url(metadata_address, api_version)
    ud_url = combine_url(ud_url, 'user-data')
    user_data = ''
>>>>>>> 3cfe9b3d
    try:
        # It is ok for userdata to not exist (thats why we are stopping if
        # NOT_FOUND occurs) and just in that case returning an empty string.
        exception_cb = functools.partial(_skip_retry_on_codes,
                                         SKIP_USERDATA_CODES)
        response = util.read_file_or_url(ud_url,
                                         ssl_details=ssl_details,
                                         timeout=timeout,
                                         retries=retries,
                                         exception_cb=exception_cb)
        user_data = str(response)
    except url_helper.UrlError as e:
        if e.code not in SKIP_USERDATA_CODES:
            util.logexc(LOG, "Failed fetching userdata from url %s", ud_url)
    except Exception:
        util.logexc(LOG, "Failed fetching userdata from url %s", ud_url)
    return user_data


def get_instance_metadata(api_version='latest',
                          metadata_address='http://169.254.169.254',
                          ssl_details=None, timeout=5, retries=5):
    md_url = url_helper.combine_url(metadata_address, api_version)
    md_url = url_helper.combine_url(md_url, 'meta-data')
    caller = functools.partial(util.read_file_or_url,
                               ssl_details=ssl_details, timeout=timeout,
                               retries=retries)

    try:
        response = caller(md_url)
        materializer = MetadataMaterializer(str(response), md_url, caller)
        md = materializer.materialize()
        if not isinstance(md, (dict)):
            md = {}
        return md
    except Exception:
        util.logexc(LOG, "Failed fetching metadata from url %s", md_url)
        return {}<|MERGE_RESOLUTION|>--- conflicted
+++ resolved
@@ -142,14 +142,9 @@
 def get_instance_userdata(api_version='latest',
                           metadata_address='http://169.254.169.254',
                           ssl_details=None, timeout=5, retries=5):
-<<<<<<< HEAD
     ud_url = url_helper.combine_url(metadata_address, api_version)
     ud_url = url_helper.combine_url(ud_url, 'user-data')
-=======
-    ud_url = combine_url(metadata_address, api_version)
-    ud_url = combine_url(ud_url, 'user-data')
     user_data = ''
->>>>>>> 3cfe9b3d
     try:
         # It is ok for userdata to not exist (thats why we are stopping if
         # NOT_FOUND occurs) and just in that case returning an empty string.
