# vi: ts=4 expandtab
#
#    Copyright (C) 2011 Canonical Ltd.
#    Copyright (C) 2012 Hewlett-Packard Development Company, L.P.
#    Copyright (C) 2012 Yahoo! Inc.
#
#    Author: Scott Moser <scott.moser@canonical.com>
#    Author: Juerg Hafliger <juerg.haefliger@hp.com>
#    Author: Joshua Harlow <harlowja@yahoo-inc.com>
#
#    This program is free software: you can redistribute it and/or modify
#    it under the terms of the GNU General Public License version 3, as
#    published by the Free Software Foundation.
#
#    This program is distributed in the hope that it will be useful,
#    but WITHOUT ANY WARRANTY; without even the implied warranty of
#    MERCHANTABILITY or FITNESS FOR A PARTICULAR PURPOSE.  See the
#    GNU General Public License for more details.
#
#    You should have received a copy of the GNU General Public License
#    along with this program.  If not, see <http://www.gnu.org/licenses/>.

from xml.dom import minidom

import base64
import os
import shutil
import re
import time

from cloudinit import log as logging
from cloudinit import sources
from cloudinit import util
from cloudinit.sources.helpers.vmware.imc.config import Config
from cloudinit.sources.helpers.vmware.imc.config_file import ConfigFile
from cloudinit.sources.helpers.vmware.imc.config_nic import NicConfigurator

LOG = logging.getLogger(__name__)


class DataSourceOVF(sources.DataSource):
    def __init__(self, sys_cfg, distro, paths):
        sources.DataSource.__init__(self, sys_cfg, distro, paths)
        self.seed = None
        self.seed_dir = os.path.join(paths.seed_dir, 'ovf')
        self.environment = None
        self.cfg = {}
        self.supported_seed_starts = ("/", "file://")

    def __str__(self):
        root = sources.DataSource.__str__(self)
        return "%s [seed=%s]" % (root, self.seed)

    def get_data(self):
        found = []
        md = {}
        ud = ""
        vmwarePlatformFound = False
        vmwareImcConfigFilePath = ''

        defaults = {
            "instance-id": "iid-dsovf",
        }

        (seedfile, contents) = get_ovf_env(self.paths.seed_dir)

        system_type = util.read_dmi_data("system-product-name")
        if system_type is None:
            LOG.debug("No system-product-name found")
        elif 'vmware' in system_type.lower():
<<<<<<< HEAD
            LOG.debug("VMware Virtualization Platform found")
            if not util.get_cfg_option_bool(self.sys_cfg,
                                        "disable_vmware_customization",
                                        True):
                deployPkgPluginPath = search_file("/usr/lib/vmware-tools",
                                                  "libdeployPkgPlugin.so")
                if deployPkgPluginPath:
                    vmwareImcConfigFilePath = util.log_time(logfunc=LOG.debug,
                                      msg="waiting for configuration file",
                                      func=wait_for_imc_cfg_file,
                                      args=("/tmp", "cust.cfg"))

                if vmwareImcConfigFilePath:
                    LOG.debug("Found VMware DeployPkg Config File at %s" %
                              vmwareImcConfigFilePath)
                else:
                    LOG.debug("Did not find VMware DeployPkg Config File Path")
=======
            LOG.debug("VMware Virtual Platform found")
            deployPkgPluginPath = search_file("/usr/lib/vmware-tools",
                                              "libdeployPkgPlugin.so")
            if deployPkgPluginPath:
                vmwareImcConfigFilePath = \
                    util.log_time(logfunc=LOG.debug,
                                  msg="waiting for configuration file",
                                  func=wait_for_imc_cfg_file,
                                  args=("/tmp", "cust.cfg"))

            if vmwareImcConfigFilePath:
                LOG.debug("Found VMware DeployPkg Config File Path at %s" %
                          vmwareImcConfigFilePath)
>>>>>>> 80928050
            else:
                LOG.debug("Customization for VMware platform is disabled.")

        if vmwareImcConfigFilePath:
            try:
                cf = ConfigFile(vmwareImcConfigFilePath)
                conf = Config(cf)
                (md, ud, cfg) = read_vmware_imc(conf)
                nicConfigurator = NicConfigurator(conf.nics)
                nicConfigurator.configure()
                vmwarePlatformFound = True
            except Exception as inst:
                LOG.debug("Error while parsing the Customization "
                          "Config File: %s", inst)
            finally:
                dirPath = os.path.dirname(vmwareImcConfigFilePath)
                shutil.rmtree(dirPath)
        elif seedfile:
            # Found a seed dir
            seed = os.path.join(self.paths.seed_dir, seedfile)
            (md, ud, cfg) = read_ovf_environment(contents)
            self.environment = contents
            found.append(seed)
        else:
            np = {'iso': transport_iso9660,
                  'vmware-guestd': transport_vmware_guestd, }
            name = None
            for (name, transfunc) in np.items():
                (contents, _dev, _fname) = transfunc()
                if contents:
                    break
            if contents:
                (md, ud, cfg) = read_ovf_environment(contents)
                self.environment = contents
                found.append(name)

        # There was no OVF transports found
        if len(found) == 0 and not vmwarePlatformFound:
            return False

        if 'seedfrom' in md and md['seedfrom']:
            seedfrom = md['seedfrom']
            seedfound = False
            for proto in self.supported_seed_starts:
                if seedfrom.startswith(proto):
                    seedfound = proto
                    break
            if not seedfound:
                LOG.debug("Seed from %s not supported by %s",
                          seedfrom, self)
                return False

            (md_seed, ud) = util.read_seeded(seedfrom, timeout=None)
            LOG.debug("Using seeded cache data from %s", seedfrom)

            md = util.mergemanydict([md, md_seed])
            found.append(seedfrom)

        # Now that we have exhausted any other places merge in the defaults
        md = util.mergemanydict([md, defaults])

        self.seed = ",".join(found)
        self.metadata = md
        self.userdata_raw = ud
        self.cfg = cfg
        return True

    def get_public_ssh_keys(self):
        if 'public-keys' not in self.metadata:
            return []
        pks = self.metadata['public-keys']
        if isinstance(pks, (list)):
            return pks
        else:
            return [pks]

    # The data sources' config_obj is a cloud-config formatted
    # object that came to it from ways other than cloud-config
    # because cloud-config content would be handled elsewhere
    def get_config_obj(self):
        return self.cfg


class DataSourceOVFNet(DataSourceOVF):
    def __init__(self, sys_cfg, distro, paths):
        DataSourceOVF.__init__(self, sys_cfg, distro, paths)
        self.seed_dir = os.path.join(paths.seed_dir, 'ovf-net')
        self.supported_seed_starts = ("http://", "https://", "ftp://")


def wait_for_imc_cfg_file(dirpath, filename, maxwait=180, naplen=5):
    waited = 0

    while waited < maxwait:
        fileFullPath = search_file(dirpath, filename)
        if fileFullPath:
            return fileFullPath
        time.sleep(naplen)
        waited += naplen
    return None


# This will return a dict with some content
#  meta-data, user-data, some config
def read_vmware_imc(config):
    md = {}
    cfg = {}
    ud = ""
    if config.host_name:
        if config.domain_name:
            md['local-hostname'] = config.host_name + "." + config.domain_name
        else:
            md['local-hostname'] = config.host_name

    return (md, ud, cfg)


# This will return a dict with some content
#  meta-data, user-data, some config
def read_ovf_environment(contents):
    props = get_properties(contents)
    md = {}
    cfg = {}
    ud = ""
    cfg_props = ['password']
    md_props = ['seedfrom', 'local-hostname', 'public-keys', 'instance-id']
    for (prop, val) in props.items():
        if prop == 'hostname':
            prop = "local-hostname"
        if prop in md_props:
            md[prop] = val
        elif prop in cfg_props:
            cfg[prop] = val
        elif prop == "user-data":
            try:
                ud = base64.decodestring(val)
            except:
                ud = val
    return (md, ud, cfg)


# Returns tuple of filename (in 'dirname', and the contents of the file)
# on "not found", returns 'None' for filename and False for contents
def get_ovf_env(dirname):
    env_names = ("ovf-env.xml", "ovf_env.xml", "OVF_ENV.XML", "OVF-ENV.XML")
    for fname in env_names:
        full_fn = os.path.join(dirname, fname)
        if os.path.isfile(full_fn):
            try:
                contents = util.load_file(full_fn)
                return (fname, contents)
            except:
                util.logexc(LOG, "Failed loading ovf file %s", full_fn)
    return (None, False)


# Transport functions take no input and return
# a 3 tuple of content, path, filename
def transport_iso9660(require_iso=True):

    # default_regex matches values in
    # /lib/udev/rules.d/60-cdrom_id.rules
    # KERNEL!="sr[0-9]*|hd[a-z]|xvd*", GOTO="cdrom_end"
    envname = "CLOUD_INIT_CDROM_DEV_REGEX"
    default_regex = "^(sr[0-9]+|hd[a-z]|xvd.*)"

    devname_regex = os.environ.get(envname, default_regex)
    cdmatch = re.compile(devname_regex)

    # Go through mounts to see if it was already mounted
    mounts = util.mounts()
    for (dev, info) in mounts.items():
        fstype = info['fstype']
        if fstype != "iso9660" and require_iso:
            continue
        if cdmatch.match(dev[5:]) is None:  # take off '/dev/'
            continue
        mp = info['mountpoint']
        (fname, contents) = get_ovf_env(mp)
        if contents is not False:
            return (contents, dev, fname)

    if require_iso:
        mtype = "iso9660"
    else:
        mtype = None

    devs = os.listdir("/dev/")
    devs.sort()
    for dev in devs:
        fullp = os.path.join("/dev/", dev)

        if (fullp in mounts or
                not cdmatch.match(dev) or os.path.isdir(fullp)):
            continue

        try:
            # See if we can read anything at all...??
            util.peek_file(fullp, 512)
        except IOError:
            continue

        try:
            (fname, contents) = util.mount_cb(fullp, get_ovf_env, mtype=mtype)
        except util.MountFailedError:
            LOG.debug("%s not mountable as iso9660" % fullp)
            continue

        if contents is not False:
            return (contents, fullp, fname)

    return (False, None, None)


def transport_vmware_guestd():
    # http://blogs.vmware.com/vapp/2009/07/ \
    #    selfconfiguration-and-the-ovf-environment.html
    # try:
    #     cmd = ['vmware-guestd', '--cmd', 'info-get guestinfo.ovfEnv']
    #     (out, err) = subp(cmd)
    #     return(out, 'guestinfo.ovfEnv', 'vmware-guestd')
    # except:
    #     # would need to error check here and see why this failed
    #     # to know if log/error should be raised
    #     return(False, None, None)
    return (False, None, None)


def find_child(node, filter_func):
    ret = []
    if not node.hasChildNodes():
        return ret
    for child in node.childNodes:
        if filter_func(child):
            ret.append(child)
    return ret


def get_properties(contents):

    dom = minidom.parseString(contents)
    if dom.documentElement.localName != "Environment":
        raise XmlError("No Environment Node")

    if not dom.documentElement.hasChildNodes():
        raise XmlError("No Child Nodes")

    envNsURI = "http://schemas.dmtf.org/ovf/environment/1"

    # could also check here that elem.namespaceURI ==
    #   "http://schemas.dmtf.org/ovf/environment/1"
    propSections = find_child(dom.documentElement,
                              lambda n: n.localName == "PropertySection")

    if len(propSections) == 0:
        raise XmlError("No 'PropertySection's")

    props = {}
    propElems = find_child(propSections[0],
                           (lambda n: n.localName == "Property"))

    for elem in propElems:
        key = elem.attributes.getNamedItemNS(envNsURI, "key").value
        val = elem.attributes.getNamedItemNS(envNsURI, "value").value
        props[key] = val

    return props


def search_file(dirpath, filename):
    if not dirpath or not filename:
        return None

    for root, dirs, files in os.walk(dirpath):
        if filename in files:
            return os.path.join(root, filename)

    return None


class XmlError(Exception):
    pass


# Used to match classes to dependencies
datasources = (
    (DataSourceOVF, (sources.DEP_FILESYSTEM, )),
    (DataSourceOVFNet, (sources.DEP_FILESYSTEM, sources.DEP_NETWORK)),
)


# Return a list of data sources that match this set of dependencies
def get_datasource_list(depends):
    return sources.list_from_depends(depends, datasources)<|MERGE_RESOLUTION|>--- conflicted
+++ resolved
@@ -68,39 +68,22 @@
         if system_type is None:
             LOG.debug("No system-product-name found")
         elif 'vmware' in system_type.lower():
-<<<<<<< HEAD
             LOG.debug("VMware Virtualization Platform found")
-            if not util.get_cfg_option_bool(self.sys_cfg,
-                                        "disable_vmware_customization",
-                                        True):
+            if not util.get_cfg_option_bool(
+                    self.sys_cfg, "disable_vmware_customization", True):
                 deployPkgPluginPath = search_file("/usr/lib/vmware-tools",
                                                   "libdeployPkgPlugin.so")
                 if deployPkgPluginPath:
-                    vmwareImcConfigFilePath = util.log_time(logfunc=LOG.debug,
-                                      msg="waiting for configuration file",
-                                      func=wait_for_imc_cfg_file,
-                                      args=("/tmp", "cust.cfg"))
+                    vmwareImcConfigFilePath = util.log_time(
+                        logfunc=LOG.debug,
+                        msg="waiting for configuration file",
+                        func=wait_for_imc_cfg_file, args=("/tmp", "cust.cfg"))
 
                 if vmwareImcConfigFilePath:
                     LOG.debug("Found VMware DeployPkg Config File at %s" %
                               vmwareImcConfigFilePath)
                 else:
                     LOG.debug("Did not find VMware DeployPkg Config File Path")
-=======
-            LOG.debug("VMware Virtual Platform found")
-            deployPkgPluginPath = search_file("/usr/lib/vmware-tools",
-                                              "libdeployPkgPlugin.so")
-            if deployPkgPluginPath:
-                vmwareImcConfigFilePath = \
-                    util.log_time(logfunc=LOG.debug,
-                                  msg="waiting for configuration file",
-                                  func=wait_for_imc_cfg_file,
-                                  args=("/tmp", "cust.cfg"))
-
-            if vmwareImcConfigFilePath:
-                LOG.debug("Found VMware DeployPkg Config File Path at %s" %
-                          vmwareImcConfigFilePath)
->>>>>>> 80928050
             else:
                 LOG.debug("Customization for VMware platform is disabled.")
 
