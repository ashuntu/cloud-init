--- conflicted
+++ resolved
@@ -1,12 +1,11 @@
 from cloudinit import net
-<<<<<<< HEAD
 from cloudinit import util
 
-=======
+from cloudinit import net
 from cloudinit.net import cmdline
 from cloudinit.net import eni
 from cloudinit.net import network_state
->>>>>>> 880d9fc2
+
 from .helpers import TestCase
 from .helpers import mock
 
